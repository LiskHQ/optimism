--- conflicted
+++ resolved
@@ -15,7 +15,6 @@
 ///      once. This contract inherits from `ERC721Bridge_Initializer` because it is the
 ///      deepest contract in the inheritance chain for setting up the system contracts.
 contract Initializer_Test is Bridge_Initializer {
-<<<<<<< HEAD
     /// @notice Contains the address of an `Initializable` contract and the calldata
     ///         used to initialize it.
     struct InitializeableContract {
@@ -50,23 +49,15 @@
         contracts.push(
             InitializeableContract({
                 target: address(l1CrossDomainMessenger),
-                initCalldata: abi.encodeCall(l1CrossDomainMessenger.initialize, (OptimismPortal(payable(address(0))))),
+                initCalldata: abi.encodeCall(l1CrossDomainMessenger.initialize, ()),
                 initializedSlot: _getInitializedSlot("L1CrossDomainMessenger")
             })
         );
-        // L1StandardBridge
-        contracts.push(
-            InitializeableContract({
-                target: address(l1StandardBridge),
-                initCalldata: abi.encodeCall(l1StandardBridge.initialize, (CrossDomainMessenger(address(0)))),
-                initializedSlot: _getInitializedSlot("L1StandardBridge")
-            })
-        );
         // L2OutputOracle
         contracts.push(
             InitializeableContract({
                 target: address(l2OutputOracle),
-                initCalldata: abi.encodeCall(l2OutputOracle.initialize, (0, 0, address(0), address(0))),
+                initCalldata: abi.encodeCall(l2OutputOracle.initialize, (0, 0)),
                 initializedSlot: _getInitializedSlot("L2OutputOracle")
             })
         );
@@ -74,9 +65,7 @@
         contracts.push(
             InitializeableContract({
                 target: address(optimismPortal),
-                initCalldata: abi.encodeCall(
-                    optimismPortal.initialize, (L2OutputOracle(address(0)), address(0), SystemConfig(address(0)), false)
-                    ),
+                initCalldata: abi.encodeCall( optimismPortal.initialize, (false)),
                 initializedSlot: _getInitializedSlot("OptimismPortal")
             })
         );
@@ -100,28 +89,10 @@
                             minimumBaseFee: 0,
                             systemTxMaxGas: 0,
                             maximumBaseFee: 0
-                        }),
-                        type(uint256).max,
-                        address(0),
-                        SystemConfig.Addresses({
-                            l1CrossDomainMessenger: address(0),
-                            l1ERC721Bridge: address(0),
-                            l1StandardBridge: address(0),
-                            l2OutputOracle: address(0),
-                            optimismPortal: address(0),
-                            optimismMintableERC20Factory: address(0)
                         })
                     )
                     ),
                 initializedSlot: _getInitializedSlot("SystemConfig")
-            })
-        );
-        // L1ERC721Bridge
-        contracts.push(
-            InitializeableContract({
-                target: address(l1ERC721Bridge),
-                initCalldata: abi.encodeCall(l1ERC721Bridge.initialize, (CrossDomainMessenger(address(0)))),
-                initializedSlot: _getInitializedSlot("L1ERC721Bridge")
             })
         );
         // ProtocolVersions
@@ -138,7 +109,7 @@
 
     /// @notice Tests that:
     ///         1. All `Initializable` contracts in `src/L1` are accounted for in the `contracts` array.
-    ///         2. The `_initialized` flag of each contract is properly set to `3`, signifying that the
+    ///         2. The `_initialized` flag of each contract is properly set to `1`, signifying that the
     ///            contracts are initialized.
     ///         3. The `initialize()` function of each contract cannot be called more than once.
     function test_cannotReinitializeL1_succeeds() public {
@@ -157,7 +128,7 @@
             // relative to the least-significant bit and signifies the *byte offset*, so we need to shift the
             // value to the right by the offset * 8 and then mask out the low-order byte to retrieve the flag.
             uint8 init = uint8((uint256(initSlotVal) >> (initSlotOffset * 8)) & 0xFF);
-            assertEq(init, 3);
+            assertEq(init, 1);
 
             // Then, attempt to re-initialize the contract. This should fail.
             (bool success, bytes memory returnData) = _contract.target.call(_contract.initCalldata);
@@ -244,31 +215,5 @@
         } else {
             revert("Initializer_Test: Invalid returndata format. Expected `Error(string)`");
         }
-=======
-    function test_cannotReinitializeL1_succeeds() public {
-        vm.expectRevert("Initializable: contract is already initialized");
-        l2OutputOracle.initialize(0, 0);
-
-        vm.expectRevert("Initializable: contract is already initialized");
-        optimismPortal.initialize(false);
-
-        vm.expectRevert("Initializable: contract is already initialized");
-        systemConfig.initialize({
-            _owner: address(0xdEaD),
-            _overhead: 0,
-            _scalar: 0,
-            _batcherHash: bytes32(0),
-            _gasLimit: 1,
-            _unsafeBlockSigner: address(0),
-            _config: ResourceMetering.ResourceConfig({
-                maxResourceLimit: 1,
-                elasticityMultiplier: 1,
-                baseFeeMaxChangeDenominator: 2,
-                minimumBaseFee: 0,
-                systemTxMaxGas: 0,
-                maximumBaseFee: 0
-            })
-        });
->>>>>>> 5797bca2
     }
 }